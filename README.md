--- conflicted
+++ resolved
@@ -1,7 +1,12 @@
-<<<<<<< HEAD
 # func-typescript 🚀
 
-A modern JavaScript/TypeScript library for handling computations that may result in success or failure, and working with optional values in an asynchronous context. This library provides functional constructs inspired by functional programming languages, but tailored for JavaScript/TypeScript developers.
+You can find this library on:
+- NPM: [func-typescript](https://www.npmjs.com/package/func-typescript)
+- JSR: [func-typescript](https://jsr.io/@francois-egner/func-typescript)
+
+
+## A modern JavaScript/TypeScript library for handling computations that may result in success or failure, and working with optional values in an asynchronous context. This library provides functional constructs inspired by functional programming languages, but tailored for JavaScript/TypeScript developers.
+
 
 ## Features
 
@@ -761,11 +766,4 @@
 
 ## Conclusion
 
-This library is a powerful tool for handling computations that may result in success or failure, and working with optional values in an asynchronous context. With its async support, functional programming constructs, and error handling capabilities, it provides a modern and type-safe way to handle computations in JavaScript/TypeScript.
-=======
-# Func-typescript
-
-You can find this library on: 
-- NPM: [func-typescript](https://www.npmjs.com/package/func-typescript)
-- JSR: [func-typescript](https://jsr.io/@francois-egner/func-typescript)
->>>>>>> ffe25f53
+This library is a powerful tool for handling computations that may result in success or failure, and working with optional values in an asynchronous context. With its async support, functional programming constructs, and error handling capabilities, it provides a modern and type-safe way to handle computations in JavaScript/TypeScript.